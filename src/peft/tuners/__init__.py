--- conflicted
+++ resolved
@@ -20,14 +20,11 @@
 from .cpt import CPTConfig, CPTEmbedding
 from .delora import DeloraConfig, DeloraModel
 from .fourierft import FourierFTConfig, FourierFTModel
-<<<<<<< HEAD
+from .gralora import GraloraConfig, GraloraModel
 from .hira import (
     HiraConfig,
     HiraModel,
 )
-=======
-from .gralora import GraloraConfig, GraloraModel
->>>>>>> b10527e8
 from .hra import HRAConfig, HRAModel
 from .ia3 import IA3Config, IA3Model
 from .ln_tuning import LNTuningConfig, LNTuningModel
